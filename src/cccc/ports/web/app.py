--- conflicted
+++ resolved
@@ -85,14 +85,8 @@
 class ActorCreateRequest(BaseModel):
     actor_id: str
     # Note: role is auto-determined by position (first enabled = foreman)
-<<<<<<< HEAD
-    runner: Literal["pty", "headless"] = Field(default="pty")
-    runtime: AgentRuntime = Field(default="codex")
-
-=======
     runner: RunnerKind = Field(default="pty")
     runtime: AgentRuntime = Field(default="codex")
->>>>>>> 18875191
     title: str = Field(default="")
     command: Union[str, list[str]] = Field(default="")
     env: Dict[str, str] = Field(default_factory=dict)
@@ -108,16 +102,9 @@
     command: Optional[Union[str, list[str]]] = None
     env: Optional[Dict[str, str]] = None
     default_scope_key: Optional[str] = None
-<<<<<<< HEAD
-    submit: Optional[Literal["enter", "newline", "none"]] = None
-    runner: Optional[Literal["pty", "headless"]] = None
-    runtime: Optional[AgentRuntime] = None
-
-=======
     submit: Optional[ActorSubmit] = None
     runner: Optional[RunnerKind] = None
     runtime: Optional[AgentRuntime] = None
->>>>>>> 18875191
     enabled: Optional[bool] = None
 
 
