--- conflicted
+++ resolved
@@ -378,23 +378,15 @@
         };
 
         if (event.data instanceof ArrayBuffer) {
-<<<<<<< HEAD
-          const data = new TextDecoder().decode(event.data);
-          writeSafe(data);
-=======
           _handleDecoded(new TextDecoder().decode(event.data));
         } else if (event.data instanceof Blob) {
           // Safari/iOS can deliver binary WebSocket frames as Blob even with binaryType="arraybuffer".
           void event.data.arrayBuffer().then((buf) => _handleDecoded(new TextDecoder().decode(buf)));
->>>>>>> eb8f259c
         } else if (typeof event.data === "string") {
           // Server might send JSON messages for status
           try {
             const msg = JSON.parse(event.data);
             if (msg.ok === false && msg.error) {
-<<<<<<< HEAD
-              writeSafe(`\r\n[error] ${msg.error.message || "Unknown error"}\r\n`);
-=======
               terminalRef.current.write(`\r\n[error] ${msg.error.message || "Unknown error"}\r\n`);
               // If actor is not running, stop reconnecting and notify parent to refresh state
               if (msg.error.code === "actor_not_running") {
@@ -403,7 +395,6 @@
                 // and trigger proper UI update through normal React data flow
                 onStatusChange?.();
               }
->>>>>>> eb8f259c
             }
           } catch {
             // Not JSON, write as text
